import groovy.json.JsonOutput
import org.jetbrains.kotlin.*

apply plugin: NativeInteropPlugin

configurations {
    cli_bc
}

dependencies {
    cli_bc project(path: ':backend.native', configuration: 'cli_bc')
}

def testOutputRoot = rootProject.file("test.output").absolutePath
def externalTestsDir = project.file("external")

allprojects {
    // Root directories for test output (logs, compiled files, statistics etc). Only single path must be in each set.
    sourceSets {
        // backend.native/tests
        testOutputLocal {
           output.dir(rootProject.file("$testOutputRoot/local"))
        }

        // backend.native/tests/external
        testOutputExternal {
            output.dir(rootProject.file("$testOutputRoot/external"))
        }
    }
}

task clean {
    doLast {
        delete(rootProject.file(testOutputRoot))
    }
}

task run() {
    dependsOn(tasks.withType(KonanTest).matching { !(it instanceof RunExternalTestGroup) && it.enabled })
}

task run_external () {
    // TODO Consider test output directory cleaning before execution.
    // TODO Consider using some logger instead of println
    // Create tasks for external tests
    externalTestsDir.eachDirRecurse {
        // Skip build directory and directories without *.kt files.
        if (it.name == "build" || it.listFiles().count {it.name.endsWith(".kt")} == 0) {
            return
        }

        def taskDirectory = project.relativePath(it)
        def taskName = taskDirectory.replaceAll("[-/]", '_')

        task("$taskName", type: RunExternalTestGroup){
            groupDirectory = "$taskDirectory"
        }
    }
    def testTasks = tasks.withType(RunExternalTestGroup).matching { it.enabled }
    dependsOn(testTasks)

    doLast {
        Map<String, Map<String, RunExternalTestGroup.TestResult>> results = [:]
        def statistics = new RunExternalTestGroup.Statistics()
        testTasks.matching { it.state.executed }.each {
            results.put(it.name, it.results)
            statistics.add(it.statistics)
        }

        def output = ["statistics" : statistics, "tests" : results]
        def json = JsonOutput.toJson(output)
        def reportFile = new File(sourceSets.testOutputExternal.output.getDirs().getSingleFile(), "results.json")
        reportFile.write(JsonOutput.prettyPrint(json))
        println("DONE.\n\n" +
                "TOTAL: $statistics.total\n" +
                "PASSED: $statistics.passed\n" +
                "FAILED: $statistics.failed\n" +
                "SKIPPED: $statistics.skipped")
    }
}

task daily() {
    dependsOn(run_external)
}

task sum (type:RunKonanTest) {
    source = "codegen/function/sum.kt"
}

task method_call(type: RunKonanTest) {
    source = "codegen/object/method_call.kt"
}

task fields(type: RunKonanTest) {
    source = "codegen/object/fields.kt"
}


task fields1(type: RunKonanTest) {
    source = "codegen/object/fields1.kt"
}

task fields2(type: RunKonanTest) {
    goldValue =
            "Set global = 1\n" +
            "Set member = 42\n" +
            "Get member = 42\n" +
            "Set global = 42\n" +
            "Get global = 42\n" +
            "Set member = 42\n"

    source = "codegen/object/fields2.kt"
}

// This test checks object layout can't be done in
// RunKonanTest paradigm
//task constructor(type: UnitKonanTest) {
//    source = "codegen/object/constructor.kt"
//}

task objectInitialization(type: RunKonanTest) {
    source = "codegen/object/initialization.kt"
}

task objectInitialization1(type: RunKonanTest) {
    disabled = true
    goldValue = "init\nfield\nconstructor1\ninit\nfield\nconstructor1\nconstructor2\n"
    source = "codegen/object/initialization1.kt"
}

task check_type(type: RunKonanTest) {
    goldValue = "true\nfalse\ntrue\ntrue\ntrue\ntrue\n"
    source = "codegen/basics/check_type.kt"
}

task safe_cast(type: RunKonanTest) {
    goldValue = "safe_cast_positive: true\n" +
            "safe_cast_negative: true\n"
    source = "codegen/basics/safe_cast.kt"
}

task typealias1(type: RunKonanTest) {
    goldValue = "42\n"
    source = "codegen/basics/typealias1.kt"
}

task aritmetic(type: RunKonanTest) {
    source = "codegen/function/arithmetic.kt"
}

task sum1(type: RunKonanTest) {
    source = "codegen/function/sum_foo_bar.kt"

}

task sum2(type: RunKonanTest) {
    source = "codegen/function/sum_imm.kt"
}

task defaults(type: RunKonanTest) {
    source = "codegen/function/defaults.kt"
}

task defaults1(type: RunKonanTest) {
    source = "codegen/function/defaults1.kt"
}

task defaults2(type: RunKonanTest) {
    source = "codegen/function/defaults2.kt"
}

task defaults3(type: RunKonanTest) {
    source = "codegen/function/defaults3.kt"
}

task defaults4(type: RunKonanTest) {
    disabled = true
    goldValue = "43\n"
    source = "codegen/function/defaults4.kt"
}

task defaults5(type: RunKonanTest) {
    goldValue = "5\n6\n"
    source = "codegen/function/defaults5.kt"
}

task defaults6(type: RunKonanTest) {
    goldValue = "42\n"
    source = "codegen/function/defaults6.kt"
}


task sum_3const(type: RunKonanTest) {
    source = "codegen/function/sum_3const.kt"
}

task local_variable(type: RunKonanTest) {
    source = "codegen/basics/local_variable.kt"
}

task canonical_name(type: RunKonanTest) {
    goldValue = "A:foo\nA:qux\n"
    source = "codegen/basics/canonical_name.kt"
}

task cast_simple(type: RunKonanTest) {
    source = "codegen/basics/cast_simple.kt"
}

task cast_null(type: RunKonanTest) {
    goldValue = "Ok\n"
    source = "codegen/basics/cast_null.kt"
}

task unchecked_cast1(type: RunKonanTest) {
    goldValue = "17\n17\n42\n42\n"
    source = "codegen/basics/unchecked_cast1.kt"
}

task unchecked_cast2(type: RunKonanTest) {
    disabled = true
    goldValue = "Ok\n"
    source = "codegen/basics/unchecked_cast2.kt"
}

task unchecked_cast3(type: RunKonanTest) {
    goldValue = "Ok\n"
    source = "codegen/basics/unchecked_cast3.kt"
}

task null_check(type: RunKonanTest) {
    source = "codegen/basics/null_check.kt"
}

task array_to_any(type: RunKonanTest) {
    source = "codegen/basics/array_to_any.kt"
}

task hello0(type: RunKonanTest) {
    goldValue = "Hello, world!\n"
    source = "runtime/basic/hello0.kt"
}

task hello1(type: RunKonanTest) {
    goldValue = "Hello World"
    testData = "Hello World"
    source = "runtime/basic/hello1.kt"
}

task hello2(type: RunKonanTest) {
    goldValue = "you entered 'Hello World'"
    testData = "Hello World"
    source = "runtime/basic/hello2.kt"
}

task hello3(type: RunKonanTest) {
    goldValue = "239\ntrue\n3.14159\nA\n"
    source = "runtime/basic/hello3.kt"
}

task hello4(type: RunKonanTest) {
    goldValue = "Hello\nПока\n"
    source = "runtime/basic/hello4.kt"
}

task tostring0(type: RunKonanTest) {
    goldValue = "127\n-1\n239\nA\n1122334455\n112233445566778899\n3.14159\n1E+27\n1E-300\ntrue\nfalse\n"
    source = "runtime/basic/tostring0.kt"
}

task tostring1(type: RunKonanTest) {
    goldValue = "ello\n"
    source = "runtime/basic/tostring1.kt"
}

task tostring2(type: RunKonanTest) {
    goldValue = "H e l l o \nHello\n"
    source = "runtime/basic/tostring2.kt"
}

task tostring3(type: RunKonanTest) {
    goldValue = "-128\n127\n-32768\n32767\n" +
            "-2147483648\n2147483647\n-9223372036854775808\n9223372036854775807\n" +
            "1.17549E-38\n3.40282E+38\n-INF\nINF\n" +
            // Linux version prints -NAN.
            // "NAN\n" +
            "4.94066E-324\n1.79769E+308\n-INF\nINF\n"
            // "NAN\n"
    source = "runtime/basic/tostring3.kt"
}

task empty_substring(type: RunKonanTest) {
    goldValue = "\n"
    source = "runtime/basic/empty_substring.kt"
}

task superFunCall(type: RunKonanTest) {
    goldValue = "<fun:C><fun:C1>\n<fun:C><fun:C3>\n"
    source = "codegen/basics/superFunCall.kt"
}

task superGetterCall(type: RunKonanTest) {
    goldValue = "<prop:C><prop:C1>\n<prop:C><prop:C3>\n"
    source = "codegen/basics/superGetterCall.kt"
}

task superSetterCall(type: RunKonanTest) {
    goldValue = "<prop:C1><prop:C>zzz\n<prop:C3><prop:C>zzz\n"
    source = "codegen/basics/superSetterCall.kt"
}

task enum0(type: RunKonanTest) {
    goldValue = "VALUE\n"
    source = "codegen/enum/test0.kt"
}

task enum1(type: RunKonanTest) {
    goldValue = "z12\n"
    source = "codegen/enum/test1.kt"
}

task enum_valueOf(type: RunKonanTest) {
    goldValue = "E1\n"
    source = "codegen/enum/valueOf.kt"
}

task enum_values(type: RunKonanTest) {
    goldValue = "E2\n"
    source = "codegen/enum/values.kt"
}

task enum_vCallNoEntryClass(type: RunKonanTest) {
    goldValue = "('z3', 3)\n"
    source = "codegen/enum/vCallNoEntryClass.kt"
}

task enum_vCallWithEntryClass(type: RunKonanTest) {
    goldValue = "z1z2\n"
    source = "codegen/enum/vCallWithEntryClass.kt"
}

task enum_companionObject(type: RunKonanTest) {
    goldValue = "OK\n"
    source = "codegen/enum/companionObject.kt"
}

task innerClass_simple(type: RunKonanTest) {
    goldValue = "OK\n"
    source = "codegen/innerClass/simple.kt"
}

task innerClass_getOuterVal(type: RunKonanTest) {
    goldValue = "OK\n"
    source = "codegen/innerClass/getOuterVal.kt"
}

task innerClass_generic(type: RunKonanTest) {
    goldValue = "OK\n"
    source = "codegen/innerClass/generic.kt"
}

task innerClass_doubleInner(type: RunKonanTest) {
    goldValue = "OK\n"
    source = "codegen/innerClass/doubleInner.kt"
}

task innerClass_qualifiedThis(type: RunKonanTest) {
    goldValue = "OK\n"
    source = "codegen/innerClass/qualifiedThis.kt"
}

task innerClass_superOuter(type: RunKonanTest) {
    goldValue = "OK\n"
    source = "codegen/innerClass/superOuter.kt"
}

task localClass_localHierarchy(type: RunKonanTest) {
    goldValue = "OK\n"
    source = "codegen/localClass/localHierarchy.kt"
}

task localClass_objectExpressionInProperty(type: RunKonanTest) {
    goldValue = "OK\n"
    source = "codegen/localClass/objectExpressionInProperty.kt"
}

task localClass_objectExpressionInInitializer(type: RunKonanTest) {
    goldValue = "OK\n"
    source = "codegen/localClass/objectExpressionInInitializer.kt"
}

task localClass_innerWithCapture(type: RunKonanTest) {
    goldValue = "OK\n"
    source = "codegen/localClass/innerWithCapture.kt"
}

task localClass_innerTakesCapturedFromOuter(type: RunKonanTest) {
    goldValue = "0\n1\n"
    source = "codegen/localClass/innerTakesCapturedFromOuter.kt"
}

task array0(type: RunKonanTest) {
    goldValue = "5\n6\n7\n8\n9\n10\n11\n12\n13\n"
    source = "runtime/collections/array0.kt"
}

task array1(type: RunKonanTest) {
    goldValue = "4 2\n1-1\n69\n38\n"
    source = "runtime/collections/array1.kt"
}

task array2(type: RunKonanTest) {
    goldValue = "0\n2\n4\n6\n8\n40\n"
    source = "runtime/collections/array2.kt"
}

task if_else(type: RunKonanTest) {
    source = "codegen/branching/if_else.kt"
}

task when2(type: RunKonanTest) {
    source = "codegen/branching/when2.kt"
}

task when5(type: RunKonanTest) {
    source = "codegen/branching/when5.kt"
}

task when6(type: RunKonanTest) {
    source = "codegen/branching/when6.kt"
}

task when7(type: RunKonanTest) {
    source = "codegen/branching/when7.kt"
}

task when8(type: RunKonanTest) {
    source = "codegen/branching/when8.kt"
    goldValue = "true\n"
}

task when9(type: RunKonanTest) {
    goldValue = "Ok\n"
    source = "codegen/branching/when9.kt"
}

task when_through(type: RunKonanTest) {
    source = "codegen/branching/when_through.kt"
}

task advanced_when2(type: RunKonanTest) {
    source = "codegen/branching/advanced_when2.kt"
}

task advanced_when5(type: RunKonanTest) {
    source = "codegen/branching/advanced_when5.kt"
}

task bool_yes(type: RunKonanTest) {
    source = "codegen/function/boolean.kt"
}

task named(type: RunKonanTest) {
    source = "codegen/function/named.kt"
}


task plus_eq(type: RunKonanTest) {
    source = "codegen/function/plus_eq.kt"
}

task minus_eq(type: RunKonanTest) {
    source = "codegen/function/minus_eq.kt"
}

task eqeq(type: RunKonanTest) {
    source = "codegen/function/eqeq.kt"
}

task cycle(type: RunKonanTest) {
    source = "codegen/cycles/cycle.kt"
}

task cycle_do(type: RunKonanTest) {
    source = "codegen/cycles/cycle_do.kt"
}

task abstract_super(type: RunKonanTest) {
    source = "datagen/rtti/abstract_super.kt"
}

task vtable1(type: RunKonanTest) {
    source = "datagen/rtti/vtable1.kt"
}

task strdedup1(type: RunKonanTest) {
    goldValue = "true\ntrue\n"
    source = "datagen/literals/strdedup1.kt"
}

task strdedup2(type: RunKonanTest) {
    // TODO: string deduplication across several components seems to require
    // linking them as bitcode modules before translating to machine code.
    disabled = true

    goldValue = "true\ntrue\n"
    source = "datagen/literals/strdedup2.kt"
}

task empty_string(type: RunKonanTest) {
    goldValue = "\n"
    source = "datagen/literals/empty_string.kt"
}

task intrinsic(type: RunKonanTest) {
    source = "codegen/function/intrinsic.kt"
}

/*
    Disabled until we extract the classes that should be
    always present from stdlib.kt.bc into a separate binary.

task link(type: LinkKonanTest) {
    goldValue = "0\n"
    source = "link/src/bar.kt"
    lib = "link/lib"
}
*/

task for0(type: RunKonanTest) {
    goldValue = "2\n3\n4\n"
    source = "runtime/basic/for0.kt"
}

task throw0(type: RunKonanTest) {
    goldValue = "Done\n"
    source = "runtime/basic/throw0.kt"
}

task statements0(type: RunKonanTest) {
    goldValue = "239\n238\n30\n29\n"
    source = "runtime/basic/statements0.kt"
}

task boxing0(type: RunKonanTest) {
    goldValue = "17\n"
    source = "codegen/boxing/boxing0.kt"
}

task boxing1(type: RunKonanTest) {
    goldValue = "1\nfalse\nHello\n"
    source = "codegen/boxing/boxing1.kt"
}

task boxing2(type: RunKonanTest) {
    goldValue = "1\ntrue\nother\n"
    source = "codegen/boxing/boxing2.kt"
}

task boxing3(type: RunKonanTest) {
    goldValue = "42\n"
    source = "codegen/boxing/boxing3.kt"
}

task boxing4(type: RunKonanTest) {
    goldValue = "16\n"
    source = "codegen/boxing/boxing4.kt"
}

task boxing5(type: RunKonanTest) {
    goldValue = "16\n42\n"
    source = "codegen/boxing/boxing5.kt"
}

task boxing6(type: RunKonanTest) {
    goldValue = "42\n16\n"
    source = "codegen/boxing/boxing6.kt"
}

task boxing7(type: RunKonanTest) {
    goldValue = "1\n0\n"
    source = "codegen/boxing/boxing7.kt"
}

task boxing8(type: RunKonanTest) {
    goldValue = "1\n<null>\ntrue\nHello\n"
    source = "codegen/boxing/boxing8.kt"
}

task boxing9(type: RunKonanTest) {
    goldValue = "1\n<null>\ntrue\nHello\n2\n<null>\ntrue\nHello\n3\n"
    source = "codegen/boxing/boxing9.kt"
}

task boxing10(type: RunKonanTest) {
    goldValue = "Ok\n"
    source = "codegen/boxing/boxing10.kt"
}

task boxing11(type: RunKonanTest) {
    goldValue = "17\n42\n"
    source = "codegen/boxing/boxing11.kt"
}

task boxing12(type: RunKonanTest) {
    goldValue = "18\n"
    source = "codegen/boxing/boxing12.kt"
}

task boxing13(type: RunKonanTest) {
    goldValue = "false\nfalse\ntrue\ntrue\nfalse\nfalse\n"
    source = "codegen/boxing/boxing13.kt"
}

task boxing14(type: RunKonanTest) {
    goldValue = "42\n"
    source = "codegen/boxing/boxing14.kt"
}

task boxing15(type: RunKonanTest) {
    goldValue = "17\n"
    source = "codegen/boxing/boxing15.kt"
}

task interface0(type: RunKonanTest) {
    goldValue = "PASSED\n"
    source = "runtime/basic/interface0.kt"
}

task hash0(type: RunKonanTest) {
    goldValue = "239\n0\n97\n1065353216\n1072693248\n1\n0\ntrue\ntrue\n"
    source = "runtime/basic/hash0.kt"
}

task array_list1(type: RunKonanTest) {
    goldValue = "OK\n"
    source = "runtime/collections/array_list1.kt"
}

task hash_map0(type: RunKonanTest) {
    goldValue = "OK\n"
    source = "runtime/collections/hash_map0.kt"
}

task hash_set0(type: RunKonanTest) {
    goldValue = "OK\n"
    source = "runtime/collections/hash_set0.kt"
}

task listof0(type: RunKonanTest) {
    goldValue = "abc\n[a, b, c, d]\n[n, s, a]\n"
    arguments = ["a"]
    source = "runtime/collections/listof0.kt"
}

task listof1(type: RunKonanTest) {
    goldValue = "true\n[a, b, c]\n"
    source = "datagen/literals/listof1.kt"
}


task moderately_large_array(type: RunKonanTest) {
    goldValue = "0\n"
    source = "runtime/collections/moderately_large_array.kt"
}

task moderately_large_array1(type: RunKonanTest) {
    goldValue = "-45392\n"
    source = "runtime/collections/moderately_large_array1.kt"
}

task string_builder0(type: RunKonanTest) {
    goldValue = "OK\n"
    source = "runtime/text/string_builder0.kt"
}

task catch1(type: RunKonanTest) {
    goldValue = "Before\nCaught Throwable\nDone\n"
    source = "runtime/exceptions/catch1.kt"
}

task catch2(type: RunKonanTest) {
    goldValue = "Before\nCaught Error\nDone\n"
    source = "runtime/exceptions/catch2.kt"
}

task catch7(type: RunKonanTest) {
    goldValue = "Error happens\n"
    source = "runtime/exceptions/catch7.kt"
}

task extend_exception(type: RunKonanTest) {
    goldValue = "OK\n"
    source = "runtime/exceptions/extend0.kt"
}

task catch3(type: RunKonanTest) {
    goldValue = "Before\nCaught Throwable\nDone\n"
    source = "codegen/try/catch3.kt"
}

task catch4(type: RunKonanTest) {
    goldValue = "Before\nCaught Error\nDone\n"
    source = "codegen/try/catch4.kt"
}

task catch5(type: RunKonanTest) {
    goldValue = "Before\nCaught Error\nDone\n"
    source = "codegen/try/catch5.kt"
}

task catch6(type: RunKonanTest) {
    goldValue = "Before\nCaught Error\nDone\n"
    source = "codegen/try/catch6.kt"
}

task catch8(type: RunKonanTest) {
    goldValue = "Error happens\n"
    source = "codegen/try/catch8.kt"
}

task finally1(type: RunKonanTest) {
    goldValue = "Try\nFinally\nDone\n"
    source = "codegen/try/finally1.kt"
}

task finally2(type: RunKonanTest) {
    goldValue = "Try\nCaught Error\nFinally\nDone\n"
    source = "codegen/try/finally2.kt"
}

task finally3(type: RunKonanTest) {
    goldValue = "Try\nFinally\nCaught Error\nDone\n"
    source = "codegen/try/finally3.kt"
}

task finally4(type: RunKonanTest) {
    goldValue = "Try\nCatch\nFinally\nCaught Exception\nDone\n"
    source = "codegen/try/finally4.kt"
}

task finally5(type: RunKonanTest) {
    goldValue = "Done\nFinally\n0\n"
    source = "codegen/try/finally5.kt"
}

task finally6(type: RunKonanTest) {
    goldValue = "Done\nFinally\n1\n"
    source = "codegen/try/finally6.kt"
}

task finally7(type: RunKonanTest) {
    goldValue = "Done\nFinally\n1\n"
    source = "codegen/try/finally7.kt"
}

task finally8(type: RunKonanTest) {
    goldValue = "Finally 1\nFinally 2\n42\n"
    source = "codegen/try/finally8.kt"
}

task finally9(type: RunKonanTest) {
    goldValue = "Finally 1\nFinally 2\nAfter\n"
    source = "codegen/try/finally9.kt"
}

task finally10(type: RunKonanTest) {
    goldValue = "Finally\nAfter\n"
    source = "codegen/try/finally10.kt"
}

task finally11(type: RunKonanTest) {
    goldValue = "Finally\nCatch 2\nDone\n"
    source = "codegen/try/finally11.kt"
}

task scope1(type: RunKonanTest) {
    goldValue = "1\n"
    source = "codegen/dataflow/scope1.kt"
}

task uninitialized_val(type: RunKonanTest) {
    goldValue = "1\n2\n"
    source = "codegen/dataflow/uninitialized_val.kt"
}

task try1(type: RunKonanTest) {
    goldValue = "5\n"
    source = "codegen/try/try1.kt"
}

task try2(type: RunKonanTest) {
    goldValue = "6\n"
    source = "codegen/try/try2.kt"
}

task try3(type: RunKonanTest) {
    goldValue = "6\n"
    source = "codegen/try/try3.kt"
}

task try4(type: RunKonanTest) {
    goldValue = "Try\n5\n"
    source = "codegen/try/try4.kt"
}

task unreachable1(type: RunKonanTest) {
    goldValue = "1\n"
    source = "codegen/controlflow/unreachable1.kt"
}

task break_continue(type: RunKonanTest) {
    goldValue = "foo@l1\nfoo@l2\nfoo@l2\nfoo@l2\nbar@l1\nbar@l2\nbar@l2\nbar@l2\nqux@t1\nqux@l2\nqux@l2\nqux@l2\n"
    source = "codegen/controlflow/break.kt"
}

task break1(type: RunKonanTest) {
    goldValue = "Body\nDone\n"
    source = "codegen/controlflow/break1.kt"
}

task range0(type: RunKonanTest) {
    goldValue = "123\nabcd\n"
    source = "runtime/collections/range0.kt"
}

task args0(type: RunKonanTest) {
    arguments = ["AAA", "BB", "C"]
    goldValue = "AAA\nBB\nC\n"
    source = "runtime/basic/args0.kt"
}

task spread_operator_0(type: RunKonanTest) {
    goldValue = "[K, o, t, l, i, n,  , i, s,  , c, o, o, l,  , l, a, n, g, u, a, g, e]\n"
    source = "codegen/basics/spread_operator_0.kt"
}

task main_exception(type: RunKonanTest) {
    // TODO: cannot currently check the output because the exact stacktrace strings are unpredictable.
    // goldValue = "Uncaught exception from Kotlin's main: Throwable\n"
    source = "runtime/basic/main_exception.kt"
}


task initializers0(type: RunKonanTest) {
    goldValue = "main\n" +
            "B::constructor(1)\n" +
            "A::companion\n" +
            "A::companion::foo\n" +
            "A::companion::foo\n" +
            "B::constructor(0)\n" +
            "B::constructor()\n" +
            "A::Obj\n" +
            "A::AObj::foo\n" +
            "A::AObj::foo\n"
    source = "runtime/basic/initializers0.kt"
}


task initializers1(type: RunKonanTest) {
    goldValue = "Init Test\n" +
                "Done\n"
    disabled = true
    source = "runtime/basic/initializers1.kt"
}


task concatenation(type: RunKonanTest) {
    goldValue = "Hello world 1 2\nHello, a\nHello, b\n"
    source = "codegen/basics/concatenation.kt"
}

task lambda1(type: RunKonanTest) {
    goldValue = "lambda\n"
    source = "codegen/lambda/lambda1.kt"
}

task lambda2(type: RunKonanTest) {
    arguments = ["arg0"]
    goldValue = "arg0\n"
    source = "codegen/lambda/lambda2.kt"
}

task lambda3(type: RunKonanTest) {
    goldValue = "lambda\n"
    source = "codegen/lambda/lambda3.kt"
}

task lambda4(type: RunKonanTest) {
    goldValue = "1\n2\n3\n3\n4\n"
    source = "codegen/lambda/lambda4.kt"
}

task lambda5(type: RunKonanTest) {
    goldValue = "42\n"
    source = "codegen/lambda/lambda5.kt"
}

task lambda6(type: RunKonanTest) {
    goldValue = "42\ncaptured\n"
    source = "codegen/lambda/lambda6.kt"
}

task lambda7(type: RunKonanTest) {
    goldValue = "43\n"
    source = "codegen/lambda/lambda7.kt"
}

task lambda8(type: RunKonanTest) {
    goldValue = "first\n0\nsecond\n0\nfirst\n1\nsecond\n1\n"
    source = "codegen/lambda/lambda8.kt"
}

task lambda9(type: RunKonanTest) {
    goldValue = "0\n0\n1\n0\n0\n1\n1\n1\n"
    source = "codegen/lambda/lambda9.kt"
}

task lambda10(type: RunKonanTest) {
    goldValue = "original\nchanged\n"
    source = "codegen/lambda/lambda10.kt"
}

task lambda11(type: RunKonanTest) {
    goldValue = "first\nsecond\n"
    source = "codegen/lambda/lambda11.kt"
}

task lambda12(type: RunKonanTest) {
    goldValue = "one\ntwo\n"
    source = "codegen/lambda/lambda12.kt"
}

task lambda13(type: RunKonanTest) {
    goldValue = "foo\n"
    source = "codegen/lambda/lambda13.kt"
}

task objectExpression1(type: RunKonanTest) {
    goldValue = "aabb\n"
    source = "codegen/objectExpression/1.kt"
}

task objectExpression2(type: RunKonanTest) {
    goldValue = "a\n"
    source = "codegen/objectExpression/2.kt"
}

task objectExpression3(type: RunKonanTest) {
    goldValue = "\n1\n2\n"
    source = "codegen/objectExpression/3.kt"
}

task initializers2(type: RunKonanTest) {
    goldValue = "init globalValue2\n" +
                "init globalValue3\n" +
                "1\n" +
                "globalValue2\n" +
                "globalValue3\n"
    source = "runtime/basic/initializers2.kt"
}

task initializers3(type: RunKonanTest) {
    goldValue = "42\n"
    source = "runtime/basic/initializers3.kt"
}

task initializers4(type: RunKonanTest) {
    goldValue = "1073741824\ntrue\n"
    source = "runtime/basic/initializers4.kt"
}

task initializers5(type: RunKonanTest) {
    goldValue = "42\n"
    source = "runtime/basic/initializers5.kt"
}

task expression_as_statement(type: RunKonanTest) {
    goldValue = "Ok\n"
    source = "codegen/basics/expression_as_statement.kt"
}

task memory_var1(type: RunKonanTest) {
    source = "runtime/memory/var1.kt"
}

task memory_var2(type: RunKonanTest) {
    source = "runtime/memory/var2.kt"
}

task memory_var3(type: RunKonanTest) {
    source = "runtime/memory/var3.kt"
}

task memory_var4(type: RunKonanTest) {
    source = "runtime/memory/var4.kt"
}

task memory_throw_cleanup(type: RunKonanTest) {
    goldValue = "Ok\n"
    source = "runtime/memory/throw_cleanup.kt"
}

task unit1(type: RunKonanTest) {
    goldValue = "First\nkotlin.Unit\n"
    source = "codegen/basics/unit1.kt"
}

task unit2(type: RunKonanTest) {
    goldValue = "kotlin.Unit\n"
    source = "codegen/basics/unit2.kt"
}

task unit3(type: RunKonanTest) {
    goldValue = "kotlin.Unit\n"
    source = "codegen/basics/unit3.kt"
}

task unit4(type: RunKonanTest) {
    goldValue = "Done\n"
    source = "codegen/basics/unit4.kt"
}

task inline0(type: RunKonanTest) {
    goldValue = "84\n"
    source = "codegen/inline/inline0.kt"
}

task inline1(type: RunKonanTest) {
    goldValue = "Hello world\n"
    source = "codegen/inline/inline1.kt"
}

task inline2(type: RunKonanTest) {
    goldValue = "hello 1 8\n"
    source = "codegen/inline/inline2.kt"
}

task inline3(type: RunKonanTest) {
    goldValue = "5\n"
    source = "codegen/inline/inline3.kt"
}

task vararg0(type: RunKonanTest) {
    source = "lower/vararg.kt"
}

<<<<<<< HEAD
task inline4(type: RunKonanTest) {
    goldValue = "3\n"
    source = "codegen/inline/inline4.kt"
}

task inline5(type: RunKonanTest) {
    goldValue = "33\n"
    source = "codegen/inline/inline5.kt"
}

task inline9(type: RunKonanTest) {
    goldValue = "hello\n6\n"
    source = "codegen/inline/inline9.kt"
}

    task vararg0(type: RunKonanTest) {
    source = "lower/vararg.kt"
}

task inline6(type: RunKonanTest) {
    goldValue = "hello1\nhello2\nhello3\nhello4\n"
    source = "codegen/inline/inline6.kt"
}

task inline7(type: RunKonanTest) {
    goldValue = "1\n2\n3\n"
    source = "codegen/inline/inline7.kt"
}

task inline8(type: RunKonanTest) {
    goldValue = "8\n"
    source = "codegen/inline/inline8.kt"
=======
kotlinNativeInterop {
    sysstat {
        pkg 'sysstat'
        headers 'sys/stat.h'
        target 'native'
    }
}

task interop0(type: RunInteropKonanTest) {
    goldValue = "0\n0\n"
    source = "interop/basics/0.kt"
    interop = 'sysstat'
>>>>>>> 56bab774
}<|MERGE_RESOLUTION|>--- conflicted
+++ resolved
@@ -1045,7 +1045,6 @@
     source = "lower/vararg.kt"
 }
 
-<<<<<<< HEAD
 task inline4(type: RunKonanTest) {
     goldValue = "3\n"
     source = "codegen/inline/inline4.kt"
@@ -1061,10 +1060,6 @@
     source = "codegen/inline/inline9.kt"
 }
 
-    task vararg0(type: RunKonanTest) {
-    source = "lower/vararg.kt"
-}
-
 task inline6(type: RunKonanTest) {
     goldValue = "hello1\nhello2\nhello3\nhello4\n"
     source = "codegen/inline/inline6.kt"
@@ -1078,7 +1073,8 @@
 task inline8(type: RunKonanTest) {
     goldValue = "8\n"
     source = "codegen/inline/inline8.kt"
-=======
+}
+
 kotlinNativeInterop {
     sysstat {
         pkg 'sysstat'
@@ -1091,5 +1087,4 @@
     goldValue = "0\n0\n"
     source = "interop/basics/0.kt"
     interop = 'sysstat'
->>>>>>> 56bab774
 }