--- conflicted
+++ resolved
@@ -97,12 +97,8 @@
                     isExternal = false,
                     isTailrec = false,
                     isSuspend = false,
-<<<<<<< HEAD
-                    isExpect = false
-=======
                     isExpect = false,
                     isFakeOverride = false
->>>>>>> e8ad4712
             ).apply {
                 it.bind(this)
                 parent = implObject
