package org.jetbrains.kotlin.backend.konan.cgen

import org.jetbrains.kotlin.backend.common.descriptors.WrappedClassConstructorDescriptor
import org.jetbrains.kotlin.backend.common.descriptors.WrappedClassDescriptor
import org.jetbrains.kotlin.backend.common.descriptors.WrappedSimpleFunctionDescriptor
import org.jetbrains.kotlin.backend.common.descriptors.WrappedValueParameterDescriptor
import org.jetbrains.kotlin.backend.common.ir.addFakeOverrides
import org.jetbrains.kotlin.backend.common.ir.createDispatchReceiverParameter
import org.jetbrains.kotlin.backend.common.ir.createParameterDeclarations
import org.jetbrains.kotlin.backend.common.ir.simpleFunctions
import org.jetbrains.kotlin.backend.common.lower.at
import org.jetbrains.kotlin.backend.common.lower.irNot
import org.jetbrains.kotlin.backend.konan.PrimitiveBinaryType
import org.jetbrains.kotlin.backend.konan.RuntimeNames
import org.jetbrains.kotlin.backend.konan.ir.*
import org.jetbrains.kotlin.backend.konan.isObjCMetaClass
import org.jetbrains.kotlin.builtins.KotlinBuiltIns
import org.jetbrains.kotlin.builtins.UnsignedType
import org.jetbrains.kotlin.descriptors.ClassKind
import org.jetbrains.kotlin.descriptors.Modality
import org.jetbrains.kotlin.descriptors.Visibilities
import org.jetbrains.kotlin.ir.IrElement
import org.jetbrains.kotlin.ir.IrStatement
import org.jetbrains.kotlin.ir.UNDEFINED_OFFSET
import org.jetbrains.kotlin.ir.builders.*
import org.jetbrains.kotlin.ir.declarations.*
import org.jetbrains.kotlin.ir.declarations.impl.IrClassImpl
import org.jetbrains.kotlin.ir.declarations.impl.IrConstructorImpl
import org.jetbrains.kotlin.ir.declarations.impl.IrFunctionImpl
import org.jetbrains.kotlin.ir.declarations.impl.IrValueParameterImpl
import org.jetbrains.kotlin.ir.descriptors.IrBuiltIns
import org.jetbrains.kotlin.ir.expressions.*
import org.jetbrains.kotlin.ir.expressions.impl.IrConstImpl
import org.jetbrains.kotlin.ir.expressions.impl.IrFunctionReferenceImpl
import org.jetbrains.kotlin.ir.symbols.IrClassSymbol
import org.jetbrains.kotlin.ir.symbols.impl.IrClassSymbolImpl
import org.jetbrains.kotlin.ir.symbols.impl.IrConstructorSymbolImpl
import org.jetbrains.kotlin.ir.symbols.impl.IrSimpleFunctionSymbolImpl
import org.jetbrains.kotlin.ir.symbols.impl.IrValueParameterSymbolImpl
import org.jetbrains.kotlin.ir.types.*
import org.jetbrains.kotlin.ir.util.*
import org.jetbrains.kotlin.konan.target.Family
import org.jetbrains.kotlin.konan.target.KonanTarget
import org.jetbrains.kotlin.name.FqName
import org.jetbrains.kotlin.name.Name
import org.jetbrains.kotlin.types.Variance
import org.jetbrains.kotlin.util.OperatorNameConventions

internal interface KotlinStubs {
    val irBuiltIns: IrBuiltIns
    val symbols: KonanSymbols
    val target: KonanTarget
    fun addKotlin(declaration: IrDeclaration)
    fun addC(lines: List<String>)
    fun getUniqueCName(prefix: String): String
    fun getUniqueKotlinFunctionReferenceClassName(prefix: String): String

    fun reportError(location: IrElement, message: String): Nothing
    fun throwCompilerError(element: IrElement?, message: String): Nothing
}

private class KotlinToCCallBuilder(
        val irBuilder: IrBuilderWithScope,
        val stubs: KotlinStubs,
        val isObjCMethod: Boolean
) {

    val cBridgeName = stubs.getUniqueCName("knbridge")

    val symbols: KonanSymbols get() = stubs.symbols

    val bridgeCallBuilder = KotlinCallBuilder(irBuilder, symbols)
    val bridgeBuilder = KotlinCBridgeBuilder(irBuilder.startOffset, irBuilder.endOffset, cBridgeName, stubs, isKotlinToC = true)
    val cBridgeBodyLines = mutableListOf<String>()
    val cCallBuilder = CCallBuilder()
    val cFunctionBuilder = CFunctionBuilder()

}

private fun KotlinToCCallBuilder.passThroughBridge(argument: IrExpression, kotlinType: IrType, cType: CType): CVariable {
    bridgeCallBuilder.arguments += argument
    return bridgeBuilder.addParameter(kotlinType, cType).second
}

private fun KotlinToCCallBuilder.addArgument(
        argument: IrExpression,
        type: IrType,
        variadic: Boolean,
        parameter: IrValueParameter?
) {
    val argumentPassing = mapCalleeFunctionParameter(type, variadic, parameter, argument)
    addArgument(argument, argumentPassing, variadic)
}

private fun KotlinToCCallBuilder.addArgument(
        argument: IrExpression,
        argumentPassing: KotlinToCArgumentPassing,
        variadic: Boolean
) {
    val cArgument = with(argumentPassing) { passValue(argument) } ?: return
    cCallBuilder.arguments += cArgument.expression
    if (!variadic) cFunctionBuilder.addParameter(cArgument.type)
}

private fun KotlinToCCallBuilder.buildKotlinBridgeCall(transformCall: (IrMemberAccessExpression) -> IrExpression = { it }): IrExpression =
        bridgeCallBuilder.build(
                bridgeBuilder.buildKotlinBridge().also {
                    this.stubs.addKotlin(it)
                },
                transformCall
        )

internal fun KotlinStubs.generateCCall(expression: IrCall, builder: IrBuilderWithScope, isInvoke: Boolean): IrExpression {
    require(expression.dispatchReceiver == null)

    val callBuilder = KotlinToCCallBuilder(builder, this, isObjCMethod = false)

    val callee = expression.symbol.owner as IrSimpleFunction

    // TODO: consider computing all arguments before converting.

    val targetPtrParameter: String?
    val targetFunctionName: String

    if (isInvoke) {
        targetPtrParameter = callBuilder.passThroughBridge(
                expression.extensionReceiver!!,
                symbols.interopCPointer.typeWithStarProjections,
                CTypes.voidPtr
        ).name
        targetFunctionName = "targetPtr"

        (0 until expression.valueArgumentsCount).forEach {
            callBuilder.addArgument(
                    expression.getValueArgument(it)!!,
                    type = expression.getTypeArgument(it)!!,
                    variadic = false,
                    parameter = null
            )
        }
    } else {
        require(expression.extensionReceiver == null)
        targetPtrParameter = null
        targetFunctionName = this.getUniqueCName("target")

        val arguments = (0 until expression.valueArgumentsCount).map {
            expression.getValueArgument(it)
        }
        callBuilder.addArguments(arguments, callee)
    }

    val returnValuePassing = if (isInvoke) {
        val returnType = expression.getTypeArgument(expression.typeArgumentsCount - 1)!!
        mapReturnType(returnType, TypeLocation.FunctionCallResult(expression), signature = null)
    } else {
        mapReturnType(callee.returnType, TypeLocation.FunctionCallResult(expression), signature = callee)
    }

    val result = callBuilder.buildCall(targetFunctionName, returnValuePassing)

    val targetFunctionVariable = CVariable(CTypes.pointer(callBuilder.cFunctionBuilder.getType()), targetFunctionName)

    if (isInvoke) {
        callBuilder.cBridgeBodyLines.add(0, "$targetFunctionVariable = ${targetPtrParameter!!};")
    } else {
        val cCallSymbolName = callee.getAnnotationArgumentValue<String>(cCall, "id")!!
        this.addC(listOf("extern const $targetFunctionVariable __asm(\"$cCallSymbolName\");")) // Exported from cinterop stubs.
    }

    callBuilder.emitCBridge()

    return result
}

private fun KotlinToCCallBuilder.addArguments(arguments: List<IrExpression?>, callee: IrFunction) {
    arguments.forEachIndexed { index, argument ->
        val parameter = callee.valueParameters[index]
        if (parameter.isVararg) {
            require(index == arguments.lastIndex)
            addVariadicArguments(argument)
            cFunctionBuilder.variadic = true
        } else {
            addArgument(argument!!, parameter.type, variadic = false, parameter = parameter)
        }
    }
}

private fun KotlinToCCallBuilder.addVariadicArguments(
        argumentForVarargParameter: IrExpression?
) = handleArgumentForVarargParameter(argumentForVarargParameter) { variable, elements ->
    if (variable == null) {
        unwrapVariadicArguments(elements).forEach {
            addArgument(it, it.type, variadic = true, parameter = null)
        }
    } else {
        // See comment in [handleArgumentForVarargParameter].
        // Array for this vararg parameter is already computed before the call,
        // so query statically known typed arguments from this array.

        with(irBuilder) {
            val argumentTypes = unwrapVariadicArguments(elements).map { it.type }
            argumentTypes.forEachIndexed { index, type ->
                val untypedArgument = irCall(symbols.arrayGet[symbols.array]!!.owner).apply {
                    dispatchReceiver = irGet(variable)
                    putValueArgument(0, irInt(index))
                }
                val argument = irAs(untypedArgument, type) // Note: this cast always succeeds.
                addArgument(argument, type, variadic = true, parameter = null)
            }
        }
    }
}

private fun KotlinToCCallBuilder.unwrapVariadicArguments(
        elements: List<IrVarargElement>
): List<IrExpression> = elements.flatMap {
    when (it) {
        is IrExpression -> listOf(it)
        is IrSpreadElement -> {
            val expression = it.expression
            if (expression is IrCall && expression.symbol == symbols.arrayOf) {
                handleArgumentForVarargParameter(expression.getValueArgument(0)) { _, elements ->
                    unwrapVariadicArguments(elements)
                }
            } else {
                stubs.reportError(it, "When calling variadic " +
                        (if (isObjCMethod) "Objective-C methods " else "C functions ") +
                                "spread operator is supported only for *arrayOf(...)")
            }
        }
        else -> stubs.throwCompilerError(it, "unexpected IrVarargElement")
    }
}

private fun <R> KotlinToCCallBuilder.handleArgumentForVarargParameter(
        argument: IrExpression?,
        block: (variable: IrVariable?, elements: List<IrVarargElement>) -> R
): R = when (argument) {

    null -> block(null, emptyList())

    is IrVararg -> block(null, argument.elements)

    is IrGetValue -> {
        /* This is possible when using named arguments with reordering, i.e.
         *
         *   foo(second = *arrayOf(...), first = ...)
         *
         * psi2ir generates as
         *
         *   val secondTmp = *arrayOf(...)
         *   val firstTmp = ...
         *   foo(firstTmp, secondTmp)
         *
         *
         **/

        val variable = argument.symbol.owner
        if (variable is IrVariable && variable.origin == IrDeclarationOrigin.IR_TEMPORARY_VARIABLE && !variable.isVar) {
            val initializer = variable.initializer
            if (initializer is IrVararg) {
                block(variable, initializer.elements)
            } else {
                stubs.throwCompilerError(initializer, "unexpected initializer")
            }
        } else {
            stubs.throwCompilerError(variable, "unexpected value declaration")
        }
    }

    else -> stubs.throwCompilerError(argument, "unexpected vararg")
}

private fun KotlinToCCallBuilder.emitCBridge() {
    val cLines = mutableListOf<String>()

    cLines += "${bridgeBuilder.buildCSignature(cBridgeName)} {"
    cLines += cBridgeBodyLines
    cLines += "}"

    stubs.addC(cLines)
}

private fun KotlinToCCallBuilder.buildCall(
        targetFunctionName: String,
        returnValuePassing: ValueReturning
): IrExpression = with(returnValuePassing) {
    returnValue(cCallBuilder.build(targetFunctionName))
}

internal sealed class ObjCCallReceiver {
    class Regular(val rawPtr: IrExpression) : ObjCCallReceiver()
    class Retained(val rawPtr: IrExpression) : ObjCCallReceiver()
}

internal fun KotlinStubs.generateObjCCall(
        builder: IrBuilderWithScope,
        method: IrSimpleFunction,
        isStret: Boolean,
        selector: String,
        call: IrFunctionAccessExpression,
        superQualifier: IrClassSymbol?,
        receiver: ObjCCallReceiver,
        arguments: List<IrExpression?>
) = builder.irBlock {
    val callBuilder = KotlinToCCallBuilder(builder, this@generateObjCCall, isObjCMethod = true)

    val superClass = irTemporaryVar(
            superQualifier?.let { getObjCClass(symbols, it) } ?: irNullNativePtr(symbols)
    )

    val messenger = irCall(if (isStret) {
        symbols.interopGetMessengerStret
    } else {
        symbols.interopGetMessenger
    }.owner).apply {
        putValueArgument(0, irGet(superClass)) // TODO: check superClass statically.
    }

    val targetPtrParameter = callBuilder.passThroughBridge(
            messenger,
            symbols.interopCPointer.typeWithStarProjections,
            CTypes.voidPtr
    ).name
    val targetFunctionName = "targetPtr"

    val preparedReceiver = if (method.consumesReceiver()) {
        when (receiver) {
            is ObjCCallReceiver.Regular -> irCall(symbols.interopObjCRetain.owner).apply {
                putValueArgument(0, receiver.rawPtr)
            }

            is ObjCCallReceiver.Retained -> receiver.rawPtr
        }
    } else {
        when (receiver) {
            is ObjCCallReceiver.Regular -> receiver.rawPtr

            is ObjCCallReceiver.Retained -> {
                // Note: shall not happen: Retained is used only for alloc result currently,
                // which is used only as receiver for init methods, which are always receiver-consuming.
                // Can't even add a test for the code below.
                val rawPtrVar = scope.createTemporaryVariable(receiver.rawPtr)
                callBuilder.bridgeCallBuilder.prepare += rawPtrVar
                callBuilder.bridgeCallBuilder.cleanup += {
                    irCall(symbols.interopObjCRelease).apply {
                        putValueArgument(0, irGet(rawPtrVar)) // Balance retained pointer.
                    }
                }
                irGet(rawPtrVar)
            }
        }
    }

    val receiverOrSuper = if (superQualifier != null) {
        irCall(symbols.interopCreateObjCSuperStruct.owner).apply {
            putValueArgument(0, preparedReceiver)
            putValueArgument(1, irGet(superClass))
        }
    } else {
        preparedReceiver
    }

    callBuilder.cCallBuilder.arguments += callBuilder.passThroughBridge(
            receiverOrSuper, symbols.nativePtrType, CTypes.voidPtr).name
    callBuilder.cFunctionBuilder.addParameter(CTypes.voidPtr)

    callBuilder.cCallBuilder.arguments += "@selector($selector)"
    callBuilder.cFunctionBuilder.addParameter(CTypes.voidPtr)

    callBuilder.addArguments(arguments, method)

    val returnValuePassing =
            mapReturnType(method.returnType, TypeLocation.FunctionCallResult(call), signature = method)

    val result = callBuilder.buildCall(targetFunctionName, returnValuePassing)

    val targetFunctionVariable = CVariable(CTypes.pointer(callBuilder.cFunctionBuilder.getType()), targetFunctionName)
    callBuilder.cBridgeBodyLines.add(0, "$targetFunctionVariable = $targetPtrParameter;")

    callBuilder.emitCBridge()

    +result
}

private fun IrBuilderWithScope.getObjCClass(symbols: KonanSymbols, symbol: IrClassSymbol): IrExpression {
    val classDescriptor = symbol.descriptor
    assert(!classDescriptor.isObjCMetaClass())
    return irCall(symbols.interopGetObjCClass, symbols.nativePtrType, listOf(symbol.typeWithStarProjections))
}

private fun IrBuilderWithScope.irNullNativePtr(symbols: KonanSymbols) = irCall(symbols.getNativeNullPtr.owner)

private class CCallbackBuilder(
        val stubs: KotlinStubs,
        val location: IrElement,
        val isObjCMethod: Boolean
) {

    val irBuiltIns: IrBuiltIns get() = stubs.irBuiltIns
    val symbols: KonanSymbols get() = stubs.symbols

    private val cBridgeName = stubs.getUniqueCName("knbridge")

    fun buildCBridgeCall(): String = cBridgeCallBuilder.build(cBridgeName)
    fun buildCBridge(): String = bridgeBuilder.buildCSignature(cBridgeName)

    val bridgeBuilder = KotlinCBridgeBuilder(location.startOffset, location.endOffset, cBridgeName, stubs, isKotlinToC = false)
    val kotlinCallBuilder = KotlinCallBuilder(bridgeBuilder.kotlinIrBuilder, symbols)
    val kotlinBridgeStatements = mutableListOf<IrStatement>()
    val cBridgeCallBuilder = CCallBuilder()
    val cBodyLines = mutableListOf<String>()
    val cFunctionBuilder = CFunctionBuilder()

}

private fun CCallbackBuilder.passThroughBridge(
        cBridgeArgument: String,
        cBridgeParameterType: CType,
        kotlinBridgeParameterType: IrType
): IrValueParameter {
    cBridgeCallBuilder.arguments += cBridgeArgument
    return bridgeBuilder.addParameter(kotlinBridgeParameterType, cBridgeParameterType).first
}

private fun CCallbackBuilder.addParameter(it: IrValueParameter, functionParameter: IrValueParameter) {
    val typeLocation = if (isObjCMethod) {
        TypeLocation.ObjCMethodParameter(it.index, functionParameter)
    } else {
        TypeLocation.FunctionPointerParameter(cFunctionBuilder.numberOfParameters, location)
    }

    if (functionParameter.isVararg) {
        stubs.reportError(typeLocation.element, if (isObjCMethod) {
            "overriding variadic Objective-C methods is not supported"
        } else {
            "variadic function pointers are not supported"
        })
    }

    val valuePassing = stubs.mapFunctionParameterType(
            it.type,
            retained = it.isConsumed(),
            variadic = false,
            location = typeLocation
    )

    val kotlinArgument = with(valuePassing) { receiveValue() }
    kotlinCallBuilder.arguments += kotlinArgument
}

private fun CCallbackBuilder.build(function: IrSimpleFunction, signature: IrSimpleFunction): String {
    val typeLocation = if (isObjCMethod) {
        TypeLocation.ObjCMethodReturnValue(function)
    } else {
        TypeLocation.FunctionPointerReturnValue(location)
    }
    val valueReturning = stubs.mapReturnType(signature.returnType, typeLocation, signature)
    buildValueReturn(function, valueReturning)
    return buildCFunction()
}

private fun CCallbackBuilder.buildValueReturn(function: IrSimpleFunction, valueReturning: ValueReturning) {
    val kotlinCall = kotlinCallBuilder.build(function)
    with(valueReturning) {
        returnValue(kotlinCall)
    }

    val kotlinBridge = bridgeBuilder.buildKotlinBridge()
    kotlinBridge.body = bridgeBuilder.kotlinIrBuilder.irBlockBody {
        kotlinBridgeStatements.forEach { +it }
    }
    stubs.addKotlin(kotlinBridge)

    stubs.addC(listOf("${buildCBridge()};"))
}

private fun CCallbackBuilder.buildCFunction(): String {
    val result = stubs.getUniqueCName("kncfun")

    val cLines = mutableListOf<String>()

    cLines += "${cFunctionBuilder.buildSignature(result)} {"
    cLines += cBodyLines
    cLines += "}"

    stubs.addC(cLines)

    return result
}

private fun KotlinStubs.generateCFunction(
        function: IrSimpleFunction,
        signature: IrSimpleFunction,
        isObjCMethod: Boolean,
        location: IrElement
): String {
    val callbackBuilder = CCallbackBuilder(this, location, isObjCMethod)

    if (isObjCMethod) {
        val receiver = signature.dispatchReceiverParameter!!
        assert(isObjCReferenceType(receiver.type))
        val valuePassing = ObjCReferenceValuePassing(symbols, receiver.type, retained = signature.consumesReceiver())
        val kotlinArgument = with(valuePassing) { callbackBuilder.receiveValue() }
        callbackBuilder.kotlinCallBuilder.arguments += kotlinArgument

        // Selector is ignored:
        with(TrivialValuePassing(symbols.nativePtrType, CTypes.voidPtr)) { callbackBuilder.receiveValue() }
    } else {
        require(signature.dispatchReceiverParameter == null)
    }

    signature.extensionReceiverParameter?.let { callbackBuilder.addParameter(it, function.extensionReceiverParameter!!) }

    signature.valueParameters.forEach {
        callbackBuilder.addParameter(it, function.valueParameters[it.index])
    }

    return callbackBuilder.build(function, signature)
}

internal fun KotlinStubs.generateCFunctionPointer(
        function: IrSimpleFunction,
        signature: IrSimpleFunction,
        expression: IrExpression
): IrExpression {
    val fakeFunction = generateCFunctionAndFakeKotlinExternalFunction(
            function,
            signature,
            isObjCMethod = false,
            location = expression
    )
    addKotlin(fakeFunction)

    return IrFunctionReferenceImpl(
            expression.startOffset,
            expression.endOffset,
            expression.type,
            fakeFunction.symbol,
            fakeFunction.descriptor,
            0
    )
}

internal fun KotlinStubs.generateCFunctionAndFakeKotlinExternalFunction(
        function: IrSimpleFunction,
        signature: IrSimpleFunction,
        isObjCMethod: Boolean,
        location: IrElement
): IrSimpleFunction {
    val cFunction = generateCFunction(function, signature, isObjCMethod, location)
    return createFakeKotlinExternalFunction(signature, cFunction, isObjCMethod)
}

private fun KotlinStubs.createFakeKotlinExternalFunction(
        signature: IrSimpleFunction,
        cFunctionName: String,
        isObjCMethod: Boolean
): IrSimpleFunction {
    val bridgeDescriptor = WrappedSimpleFunctionDescriptor()
    val bridge = IrFunctionImpl(
            UNDEFINED_OFFSET,
            UNDEFINED_OFFSET,
            IrDeclarationOrigin.DEFINED,
            IrSimpleFunctionSymbolImpl(bridgeDescriptor),
            Name.identifier(cFunctionName),
            Visibilities.PRIVATE,
            Modality.FINAL,
            signature.returnType,
            isInline = false,
            isExternal = true,
            isTailrec = false,
            isSuspend = false,
<<<<<<< HEAD
            isExpect = false
=======
            isExpect = false,
            isFakeOverride = false
>>>>>>> e8ad4712
    )
    bridgeDescriptor.bind(bridge)

    bridge.annotations += buildSimpleAnnotation(irBuiltIns, UNDEFINED_OFFSET, UNDEFINED_OFFSET,
            symbols.symbolName.owner, cFunctionName)

    if (isObjCMethod) {
        val methodInfo = signature.getObjCMethodInfo()!!
        bridge.annotations += buildSimpleAnnotation(irBuiltIns, UNDEFINED_OFFSET, UNDEFINED_OFFSET,
                symbols.objCMethodImp.owner, methodInfo.selector, methodInfo.encoding)
    }

    return bridge
}

private val cCall = RuntimeNames.cCall

private fun IrType.isUnsigned(unsignedType: UnsignedType) = this is IrSimpleType && !this.hasQuestionMark &&
        (this.classifier.owner as? IrClass)?.classId == unsignedType.classId

private fun IrType.isUByte() = this.isUnsigned(UnsignedType.UBYTE)
private fun IrType.isUShort() = this.isUnsigned(UnsignedType.USHORT)
private fun IrType.isUInt() = this.isUnsigned(UnsignedType.UINT)
private fun IrType.isULong() = this.isUnsigned(UnsignedType.ULONG)

private fun IrType.isCEnumType(): Boolean {
    val simpleType = this as? IrSimpleType ?: return false
    if (simpleType.hasQuestionMark) return false
    val enumClass = simpleType.classifier.owner as? IrClass ?: return false
    if (!enumClass.isEnumClass) return false

    return enumClass.superTypes
            .any { (it.classifierOrNull?.owner as? IrClass)?.fqNameForIrSerialization == FqName("kotlinx.cinterop.CEnum") }
}

// Make sure external stubs always get proper annotaions.
private fun IrDeclaration.hasCCallAnnotation(name: String): Boolean =
        this.annotations.hasAnnotation(cCall.child(Name.identifier(name)))


private fun IrValueParameter.isWCStringParameter() = hasCCallAnnotation("WCString")

private fun IrValueParameter.isCStringParameter() = hasCCallAnnotation("CString")

private fun IrValueParameter.isConsumed() = hasCCallAnnotation("Consumed")

private fun IrSimpleFunction.consumesReceiver() = hasCCallAnnotation("ConsumesReceiver")

private fun IrSimpleFunction.returnsRetained() = hasCCallAnnotation("ReturnsRetained")

private fun getStructSpelling(kotlinClass: IrClass): String? =
        kotlinClass.getAnnotationArgumentValue(FqName("kotlinx.cinterop.internal.CStruct"), "spelling")

private fun getCStructType(kotlinClass: IrClass): CType? =
        getStructSpelling(kotlinClass)?.let { CTypes.simple(it) }

private fun KotlinStubs.getNamedCStructType(kotlinClass: IrClass): CType? {
    val cStructType = getCStructType(kotlinClass) ?: return null
    val name = getUniqueCName("struct")
    addC(listOf("typedef ${cStructType.render(name)};"))
    return CTypes.simple(name)
}

// TODO: rework Boolean support.
// TODO: What should be used on watchOS?
private fun cBoolType(target: KonanTarget): CType? = when (target.family) {
    Family.IOS, Family.TVOS, Family.WATCHOS -> CTypes.C99Bool
    else -> CTypes.signedChar
}

private fun KotlinToCCallBuilder.mapCalleeFunctionParameter(
        type: IrType,
        variadic: Boolean,
        parameter: IrValueParameter?,
        argument: IrExpression
): KotlinToCArgumentPassing {
    val classifier = type.classifierOrNull
    return when {
        classifier == symbols.interopCValues || // Note: this should not be accepted, but is required for compatibility
                classifier == symbols.interopCValuesRef -> CValuesRefArgumentPassing

        classifier == symbols.string && (variadic || parameter?.isCStringParameter() == true) -> {
            if (variadic && isObjCMethod) {
                stubs.reportError(argument, "Passing String as variadic Objective-C argument is ambiguous; " +
                        "cast it to NSString or pass with '.cstr' as C string")
                // TODO: consider reporting a warning for C functions.
            }
            CStringArgumentPassing()
        }

        classifier == symbols.string && parameter?.isWCStringParameter() == true ->
            WCStringArgumentPassing()

        else -> stubs.mapFunctionParameterType(
                type,
                retained = parameter?.isConsumed() ?: false,
                variadic = variadic,
                location = TypeLocation.FunctionArgument(argument)
        )
    }
}

private fun KotlinStubs.mapFunctionParameterType(
        type: IrType,
        retained: Boolean,
        variadic: Boolean,
        location: TypeLocation
): ArgumentPassing = when {
    type.isUnit() && !variadic -> IgnoredUnitArgumentPassing
    else -> mapType(type, retained = retained, variadic = variadic, location = location)
}

private sealed class TypeLocation(val element: IrElement) {
    class FunctionArgument(val argument: IrExpression) : TypeLocation(argument)
    class FunctionCallResult(val call: IrFunctionAccessExpression) : TypeLocation(call)

    class FunctionPointerParameter(val index: Int, element: IrElement) : TypeLocation(element)
    class FunctionPointerReturnValue(element: IrElement) : TypeLocation(element)

    class ObjCMethodParameter(val index: Int, element: IrElement) : TypeLocation(element)
    class ObjCMethodReturnValue(element: IrElement) : TypeLocation(element)

    class BlockParameter(val index: Int, val blockLocation: TypeLocation) : TypeLocation(blockLocation.element)
    class BlockReturnValue(val blockLocation: TypeLocation) : TypeLocation(blockLocation.element)
}

private fun KotlinStubs.mapReturnType(
        type: IrType,
        location: TypeLocation,
        signature: IrSimpleFunction?
): ValueReturning = when {
    type.isUnit() -> VoidReturning
    else -> mapType(type, retained = signature?.returnsRetained() ?: false, variadic = false, location = location)
}

private fun KotlinStubs.mapBlockType(
        type: IrType,
        retained: Boolean,
        location: TypeLocation
): ObjCBlockPointerValuePassing {
    type as IrSimpleType
    require(type.classifier == symbols.functionN(type.arguments.size - 1))
    val returnTypeArgument = type.arguments.last()
    val valueReturning = when (returnTypeArgument) {
        is IrTypeProjection -> if (returnTypeArgument.variance == Variance.INVARIANT) {
            mapReturnType(returnTypeArgument.type, TypeLocation.BlockReturnValue(location), null)
        } else {
            reportUnsupportedType("${returnTypeArgument.variance.label}-variance of return type", type, location)
        }
        is IrStarProjection -> reportUnsupportedType("* as return type", type, location)
        else -> error(returnTypeArgument)
    }
    val parameterValuePassings = type.arguments.dropLast(1).mapIndexed { index, argument ->
        when (argument) {
            is IrTypeProjection -> if (argument.variance == Variance.INVARIANT) {
                mapType(
                        argument.type,
                        retained = false,
                        variadic = false,
                        location = TypeLocation.BlockParameter(index, location)
                )
            } else {
                reportUnsupportedType("${argument.variance.label}-variance of ${index + 1} parameter type", type, location)
            }
            is IrStarProjection -> reportUnsupportedType("* as ${index + 1} parameter type", type, location)
            else -> error(argument)
        }
    }
    return ObjCBlockPointerValuePassing(
            this,
            location.element,
            type,
            valueReturning,
            parameterValuePassings,
            retained
    )
}

private fun KotlinStubs.mapType(type: IrType, retained: Boolean, variadic: Boolean, location: TypeLocation): ValuePassing =
        mapType(type, retained, variadic, location, { reportUnsupportedType(it, type, location) })

private fun IrType.isTypeOfNullLiteral(): Boolean = this is IrSimpleType && hasQuestionMark
        && classifier.isClassWithFqName(KotlinBuiltIns.FQ_NAMES.nothing)

private fun KotlinStubs.mapType(
        type: IrType,
        retained: Boolean,
        variadic: Boolean,
        typeLocation: TypeLocation,
        reportUnsupportedType: (String) -> Nothing
): ValuePassing = when {
    type.isBoolean() -> BooleanValuePassing(
            cBoolType(target) ?: reportUnsupportedType("unavailable on target platform"),
            irBuiltIns
    )

    type.isByte() -> TrivialValuePassing(irBuiltIns.byteType, CTypes.signedChar)
    type.isShort() -> TrivialValuePassing(irBuiltIns.shortType, CTypes.short)
    type.isInt() -> TrivialValuePassing(irBuiltIns.intType, CTypes.int)
    type.isLong() -> TrivialValuePassing(irBuiltIns.longType, CTypes.longLong)
    type.isFloat() -> TrivialValuePassing(irBuiltIns.floatType, CTypes.float)
    type.isDouble() -> TrivialValuePassing(irBuiltIns.doubleType, CTypes.double)
    type.classifierOrNull == symbols.interopCPointer -> TrivialValuePassing(type, CTypes.voidPtr)
    type.isTypeOfNullLiteral() && variadic  -> TrivialValuePassing(symbols.interopCPointer.typeWithStarProjections.makeNullable(), CTypes.voidPtr)
    type.isUByte() -> UnsignedValuePassing(type, CTypes.signedChar, CTypes.unsignedChar)
    type.isUShort() -> UnsignedValuePassing(type, CTypes.short, CTypes.unsignedShort)
    type.isUInt() -> UnsignedValuePassing(type, CTypes.int, CTypes.unsignedInt)
    type.isULong() -> UnsignedValuePassing(type, CTypes.longLong, CTypes.unsignedLongLong)

    type.isCEnumType() -> {
        val enumClass = type.getClass()!!
        val value = enumClass.declarations
            .filterIsInstance<IrProperty>()
            .single { it.name.asString() == "value" }

        CEnumValuePassing(
                enumClass,
                value,
                mapType(value.getter!!.returnType, retained, variadic, typeLocation) as SimpleValuePassing
        )
    }

    type.classifierOrNull == symbols.interopCValue -> if (type.isNullable()) {
        reportUnsupportedType("must not be nullable")
    } else {
        val kotlinClass = (type as IrSimpleType).arguments.singleOrNull()?.typeOrNull?.getClass()
                ?: reportUnsupportedType("must be parameterized with concrete class")

        StructValuePassing(kotlinClass, getNamedCStructType(kotlinClass)
                ?: reportUnsupportedType("not a structure or too complex"))
    }

    type.isFunction() -> if (variadic){
        reportUnsupportedType("not supported as variadic argument")
    } else {
        mapBlockType(type, retained = retained, location = typeLocation)
    }

    isObjCReferenceType(type) -> ObjCReferenceValuePassing(symbols, type, retained = retained)

    else -> reportUnsupportedType("doesn't correspond to any C type")
}

private fun KotlinStubs.isObjCReferenceType(type: IrType): Boolean {
    if (!target.family.isAppleFamily) return false

    // Handle the same types as produced by [objCPointerMirror] in Interop/StubGenerator/.../Mappings.kt.

    if (type.isObjCObjectType()) return true

    val descriptor = type.classifierOrNull?.descriptor ?: return false
    val builtIns = irBuiltIns.builtIns

    return when (descriptor) {
        builtIns.any,
        builtIns.string,
        builtIns.list, builtIns.mutableList,
        builtIns.set,
        builtIns.map -> true
        else -> false
    }
}

private class CExpression(val expression: String, val type: CType)

private interface KotlinToCArgumentPassing {
    fun KotlinToCCallBuilder.passValue(expression: IrExpression): CExpression?
}

private interface ValueReturning {
    val cType: CType

    fun KotlinToCCallBuilder.returnValue(expression: String): IrExpression
    fun CCallbackBuilder.returnValue(expression: IrExpression)
}

private interface ArgumentPassing : KotlinToCArgumentPassing {
    fun CCallbackBuilder.receiveValue(): IrExpression
}

private interface ValuePassing : ArgumentPassing, ValueReturning

private abstract class SimpleValuePassing : ValuePassing {
    abstract val kotlinBridgeType: IrType
    abstract val cBridgeType: CType
    override abstract val cType: CType
    open val callbackParameterCType get() = cType

    abstract fun IrBuilderWithScope.kotlinToBridged(expression: IrExpression): IrExpression
    open fun IrBuilderWithScope.kotlinCallbackResultToBridged(expression: IrExpression): IrExpression =
            kotlinToBridged(expression)

    abstract fun IrBuilderWithScope.bridgedToKotlin(expression: IrExpression, symbols: KonanSymbols): IrExpression
    abstract fun bridgedToC(expression: String): String
    abstract fun cToBridged(expression: String): String

    override fun KotlinToCCallBuilder.passValue(expression: IrExpression): CExpression {
        val bridgeArgument = irBuilder.kotlinToBridged(expression)
        val cBridgeValue = passThroughBridge(bridgeArgument, kotlinBridgeType, cBridgeType).name
        return CExpression(bridgedToC(cBridgeValue), cType)
    }

    override fun KotlinToCCallBuilder.returnValue(expression: String): IrExpression {
        cFunctionBuilder.setReturnType(cType)
        bridgeBuilder.setReturnType(kotlinBridgeType, cBridgeType)
        cBridgeBodyLines.add("return ${cToBridged(expression)};")
        val kotlinBridgeCall = buildKotlinBridgeCall()
        return irBuilder.bridgedToKotlin(kotlinBridgeCall, symbols)
    }

    override fun CCallbackBuilder.receiveValue(): IrExpression {
        val cParameter = cFunctionBuilder.addParameter(callbackParameterCType)
        val cBridgeArgument = cToBridged(cParameter.name)
        val kotlinParameter = passThroughBridge(cBridgeArgument, cBridgeType, kotlinBridgeType)
        return with(bridgeBuilder.kotlinIrBuilder) {
            bridgedToKotlin(irGet(kotlinParameter), symbols)
        }
    }

    override fun CCallbackBuilder.returnValue(expression: IrExpression) {
        cFunctionBuilder.setReturnType(cType)
        bridgeBuilder.setReturnType(kotlinBridgeType, cBridgeType)

        kotlinBridgeStatements += with(bridgeBuilder.kotlinIrBuilder) {
            irReturn(kotlinCallbackResultToBridged(expression))
        }
        val cBridgeCall = buildCBridgeCall()
        cBodyLines += "return ${bridgedToC(cBridgeCall)};"
    }
}

private class TrivialValuePassing(val kotlinType: IrType, override val cType: CType) : SimpleValuePassing() {
    override val kotlinBridgeType: IrType
        get() = kotlinType
    override val cBridgeType: CType
        get() = cType

    override fun IrBuilderWithScope.kotlinToBridged(expression: IrExpression): IrExpression = expression
    override fun IrBuilderWithScope.bridgedToKotlin(expression: IrExpression, symbols: KonanSymbols): IrExpression = expression
    override fun bridgedToC(expression: String): String = expression
    override fun cToBridged(expression: String): String = expression
}

private class UnsignedValuePassing(val kotlinType: IrType, val cSignedType: CType, override val cType: CType) : SimpleValuePassing() {
    override val kotlinBridgeType: IrType
        get() = kotlinType
    override val cBridgeType: CType
        get() = cSignedType

    override fun IrBuilderWithScope.kotlinToBridged(expression: IrExpression): IrExpression = expression

    override fun IrBuilderWithScope.bridgedToKotlin(expression: IrExpression, symbols: KonanSymbols): IrExpression = expression

    override fun bridgedToC(expression: String): String = cType.cast(expression)

    override fun cToBridged(expression: String): String = cBridgeType.cast(expression)
}

private class BooleanValuePassing(override val cType: CType, private val irBuiltIns: IrBuiltIns) : SimpleValuePassing() {
    override val cBridgeType: CType get() = CTypes.signedChar
    override val kotlinBridgeType: IrType get() = irBuiltIns.byteType

    override fun IrBuilderWithScope.kotlinToBridged(expression: IrExpression): IrExpression = irIfThenElse(
            irBuiltIns.byteType,
            condition = expression,
            thenPart = IrConstImpl.byte(startOffset, endOffset, irBuiltIns.byteType, 1),
            elsePart = IrConstImpl.byte(startOffset, endOffset, irBuiltIns.byteType, 0)
    )

    override fun IrBuilderWithScope.bridgedToKotlin(
            expression: IrExpression,
            symbols: KonanSymbols
    ): IrExpression = irNot(irCall(symbols.areEqualByValue[PrimitiveBinaryType.BYTE]!!.owner).apply {
        putValueArgument(0, expression)
        putValueArgument(1, IrConstImpl.byte(startOffset, endOffset, irBuiltIns.byteType, 0))
    })

    override fun bridgedToC(expression: String): String = cType.cast(expression)

    override fun cToBridged(expression: String): String = cBridgeType.cast(expression)
}

private class StructValuePassing(private val kotlinClass: IrClass, override val cType: CType) : ValuePassing {
    override fun KotlinToCCallBuilder.passValue(expression: IrExpression): CExpression {
        val cBridgeValue = passThroughBridge(
                cValuesRefToPointer(expression),
                symbols.interopCPointer.typeWithStarProjections,
                CTypes.pointer(cType)
        ).name

        return CExpression("*$cBridgeValue", cType)
    }

    override fun KotlinToCCallBuilder.returnValue(expression: String): IrExpression = with(irBuilder) {
        cFunctionBuilder.setReturnType(cType)
        bridgeBuilder.setReturnType(context.irBuiltIns.unitType, CTypes.void)

        val kotlinPointed = scope.createTemporaryVariable(irCall(symbols.interopAllocType.owner).apply {
            extensionReceiver = bridgeCallBuilder.getMemScope()
            putValueArgument(0, getTypeObject())
        })

        bridgeCallBuilder.prepare += kotlinPointed

        val cPointer = passThroughBridge(irGet(kotlinPointed), kotlinPointedType, CTypes.pointer(cType))
        cBridgeBodyLines += "*${cPointer.name} = $expression;"

        buildKotlinBridgeCall {
            irBlock {
                at(it)
                +it
                +readCValue(irGet(kotlinPointed), symbols)
            }
        }
    }

    override fun CCallbackBuilder.receiveValue(): IrExpression = with(bridgeBuilder.kotlinIrBuilder) {
        val cParameter = cFunctionBuilder.addParameter(cType)
        val kotlinPointed = passThroughBridge("&${cParameter.name}", CTypes.voidPtr, kotlinPointedType)

        readCValue(irGet(kotlinPointed), symbols)
    }

    private fun IrBuilderWithScope.readCValue(kotlinPointed: IrExpression, symbols: KonanSymbols): IrExpression =
        irCall(symbols.interopCValueRead.owner).apply {
            extensionReceiver = kotlinPointed
            putValueArgument(0, getTypeObject())
        }

    override fun CCallbackBuilder.returnValue(expression: IrExpression) = with(bridgeBuilder.kotlinIrBuilder) {
        bridgeBuilder.setReturnType(irBuiltIns.unitType, CTypes.void)
        cFunctionBuilder.setReturnType(cType)

        val result = "callbackResult"
        val cReturnValue = CVariable(cType, result)
        cBodyLines += "$cReturnValue;"
        val kotlinPtr = passThroughBridge("&$result", CTypes.voidPtr, symbols.nativePtrType)

        kotlinBridgeStatements += irCall(symbols.interopCValueWrite.owner).apply {
            extensionReceiver = expression
            putValueArgument(0, irGet(kotlinPtr))
        }
        val cBridgeCall = buildCBridgeCall()
        cBodyLines += "$cBridgeCall;"
        cBodyLines += "return $result;"
    }

    private val kotlinPointedType: IrType get() = kotlinClass.defaultType

    private fun IrBuilderWithScope.getTypeObject() =
            irGetObject(
                    kotlinClass.declarations.filterIsInstance<IrClass>()
                            .single { it.isCompanion }.symbol
            )

}

private class CEnumValuePassing(
        val enumClass: IrClass,
        val value: IrProperty,
        val baseValuePassing: SimpleValuePassing
) : SimpleValuePassing() {
    override val kotlinBridgeType: IrType
        get() = baseValuePassing.kotlinBridgeType
    override val cBridgeType: CType
        get() = baseValuePassing.cBridgeType
    override val cType: CType
        get() = baseValuePassing.cType

    override fun IrBuilderWithScope.kotlinToBridged(expression: IrExpression): IrExpression {
        val value = irCall(value.getter!!).apply {
            dispatchReceiver = expression
        }

        return with(baseValuePassing) { kotlinToBridged(value) }
    }

    override fun IrBuilderWithScope.bridgedToKotlin(expression: IrExpression, symbols: KonanSymbols): IrExpression {
        val companionClass = enumClass.declarations.filterIsInstance<IrClass>().single { it.isCompanion }
        val byValue = companionClass.simpleFunctions().single { it.name.asString() == "byValue" }

        return irCall(byValue).apply {
            dispatchReceiver = irGetObject(companionClass.symbol)
            putValueArgument(0, expression)
        }
    }

    override fun bridgedToC(expression: String): String = with(baseValuePassing) { bridgedToC(expression) }
    override fun cToBridged(expression: String): String = with(baseValuePassing) { cToBridged(expression) }
}

private class ObjCReferenceValuePassing(
        private val symbols: KonanSymbols,
        private val type: IrType,
        private val retained: Boolean
) : SimpleValuePassing() {
    override val kotlinBridgeType: IrType
        get() = symbols.nativePtrType
    override val cBridgeType: CType
        get() = CTypes.voidPtr
    override val cType: CType
        get() = CTypes.voidPtr

    override fun IrBuilderWithScope.kotlinToBridged(expression: IrExpression): IrExpression {
        val ptr = irCall(symbols.interopObjCObjectRawValueGetter.owner).apply {
            extensionReceiver = expression
        }
        return if (retained) {
            irCall(symbols.interopObjCRetain).apply {
                putValueArgument(0, ptr)
            }
        } else {
            ptr
        }
    }

    override fun IrBuilderWithScope.kotlinCallbackResultToBridged(expression: IrExpression): IrExpression {
        if (retained) return kotlinToBridged(expression) // Optimization.
        // Kotlin code may loose the ownership on this pointer after returning from the bridge,
        // so retain the pointer and autorelease it:
        return irCall(symbols.interopObjcRetainAutoreleaseReturnValue.owner).apply {
            putValueArgument(0, kotlinToBridged(expression))
        }
        // TODO: optimize by using specialized Kotlin-to-ObjC converter.
    }

    override fun IrBuilderWithScope.bridgedToKotlin(expression: IrExpression, symbols: KonanSymbols): IrExpression =
            convertPossiblyRetainedObjCPointer(symbols, retained, expression) {
                irCall(symbols.interopInterpretObjCPointerOrNull, listOf(type)).apply {
                    putValueArgument(0, it)
                }
            }

    override fun bridgedToC(expression: String): String = expression
    override fun cToBridged(expression: String): String = expression

}

private fun IrBuilderWithScope.convertPossiblyRetainedObjCPointer(
        symbols: KonanSymbols,
        retained: Boolean,
        pointer: IrExpression,
        convert: (IrExpression) -> IrExpression
): IrExpression = if (retained) {
    irBlock(startOffset, endOffset) {
        val ptrVar = irTemporary(pointer)
        val resultVar = irTemporary(convert(irGet(ptrVar)))
        +irCall(symbols.interopObjCRelease.owner).apply {
            putValueArgument(0, irGet(ptrVar))
        }
        +irGet(resultVar)
    }
} else {
    convert(pointer)
}

private class ObjCBlockPointerValuePassing(
        val stubs: KotlinStubs,
        private val location: IrElement,
        private val functionType: IrSimpleType,
        private val valueReturning: ValueReturning,
        private val parameterValuePassings: List<ValuePassing>,
        private val retained: Boolean
) : SimpleValuePassing() {
    val symbols get() = stubs.symbols

    override val kotlinBridgeType: IrType
        get() = symbols.nativePtrType
    override val cBridgeType: CType
        get() = CTypes.id
    override val cType: CType
        get() = CTypes.id

    /**
     * Callback can receive stack-allocated block. Using block type for parameter and passing it as `id` to the bridge
     * makes Objective-C compiler generate proper copying to heap.
     */
    override val callbackParameterCType: CType
        get() = CTypes.blockPointer(
                CTypes.function(
                        valueReturning.cType,
                        parameterValuePassings.map { it.cType },
                        variadic = false
                ))

    override fun IrBuilderWithScope.kotlinToBridged(expression: IrExpression): IrExpression =
            irCall(symbols.interopCreateKotlinObjectHolder.owner).apply {
                putValueArgument(0, expression)
            }

    override fun IrBuilderWithScope.bridgedToKotlin(expression: IrExpression, symbols: KonanSymbols): IrExpression =
            irLetS(expression) { blockPointerVarSymbol ->
                val blockPointerVar = blockPointerVarSymbol.owner
                irIfThenElse(
                        functionType.makeNullable(),
                        condition = irCall(symbols.areEqualByValue.getValue(PrimitiveBinaryType.POINTER).owner).apply {
                            putValueArgument(0, irGet(blockPointerVar))
                            putValueArgument(1, irNullNativePtr(symbols))
                        },
                        thenPart = irNull(),
                        elsePart = convertPossiblyRetainedObjCPointer(symbols, retained, irGet(blockPointerVar)) {
                            createKotlinFunctionObject(it)
                        }
                )
            }

    private object OBJC_BLOCK_FUNCTION_IMPL : IrDeclarationOriginImpl("OBJC_BLOCK_FUNCTION_IMPL")

    private fun IrBuilderWithScope.createKotlinFunctionObject(blockPointer: IrExpression): IrExpression {
        val constructor = generateKotlinFunctionClass()
        return irCall(constructor).apply {
            putValueArgument(0, blockPointer)
        }
    }

    private fun IrBuilderWithScope.generateKotlinFunctionClass(): IrConstructorImpl {
        val symbols = stubs.symbols

        val classDescriptor = WrappedClassDescriptor()
        val irClass = IrClassImpl(
                startOffset, endOffset,
                OBJC_BLOCK_FUNCTION_IMPL, IrClassSymbolImpl(classDescriptor),
                Name.identifier(stubs.getUniqueKotlinFunctionReferenceClassName("BlockFunctionImpl")),
                ClassKind.CLASS, Visibilities.PRIVATE, Modality.FINAL,
                isCompanion = false, isInner = false, isData = false, isExternal = false, isInline = false, isExpect = false
        )
        classDescriptor.bind(irClass)
        irClass.createParameterDeclarations()

        irClass.superTypes += stubs.irBuiltIns.anyType
        irClass.superTypes += functionType.makeNotNull()

        val blockHolderField = createField(
                startOffset, endOffset,
                OBJC_BLOCK_FUNCTION_IMPL,
                stubs.irBuiltIns.anyType,
                Name.identifier("blockHolder"),
                isMutable = false, owner = irClass
        )

        val constructorDescriptor = WrappedClassConstructorDescriptor()
        val constructor = IrConstructorImpl(
                startOffset, endOffset,
                OBJC_BLOCK_FUNCTION_IMPL,
                IrConstructorSymbolImpl(constructorDescriptor),
                Name.special("<init>"),
                Visibilities.PUBLIC,
                irClass.defaultType,
                isInline = false, isExternal = false, isPrimary = true, isExpect = false
        )
        constructorDescriptor.bind(constructor)
        irClass.addChild(constructor)

        val constructorParameterDescriptor = WrappedValueParameterDescriptor()
        val constructorParameter = IrValueParameterImpl(
                startOffset, endOffset,
                OBJC_BLOCK_FUNCTION_IMPL,
                IrValueParameterSymbolImpl(constructorParameterDescriptor),
                Name.identifier("blockPointer"),
                0,
                symbols.nativePtrType,
                varargElementType = null, isCrossinline = false, isNoinline = false
        )
        constructorParameterDescriptor.bind(constructorParameter)
        constructor.valueParameters += constructorParameter
        constructorParameter.parent = constructor

        constructor.body = irBuilder(stubs.irBuiltIns, constructor.symbol).irBlockBody(startOffset, endOffset) {
            +irDelegatingConstructorCall(symbols.any.owner.constructors.single())
            +irSetField(irGet(irClass.thisReceiver!!), blockHolderField,
                    irCall(symbols.interopCreateObjCObjectHolder.owner).apply {
                        putValueArgument(0, irGet(constructorParameter))
                    })
        }

        val parameterCount = parameterValuePassings.size
        assert(functionType.arguments.size == parameterCount + 1)

        val overriddenInvokeMethod = (functionType.classifier.owner as IrClass).simpleFunctions()
                .single { it.name == OperatorNameConventions.INVOKE }

        val invokeMethodDescriptor = WrappedSimpleFunctionDescriptor()
        val invokeMethod = IrFunctionImpl(
                startOffset, endOffset,
                OBJC_BLOCK_FUNCTION_IMPL,
                IrSimpleFunctionSymbolImpl(invokeMethodDescriptor),
                overriddenInvokeMethod.name,
                Visibilities.PUBLIC, Modality.FINAL,
                returnType = functionType.arguments.last().typeOrNull!!,
<<<<<<< HEAD
                isInline = false, isExternal = false, isTailrec = false, isSuspend = false, isExpect = false
=======
                isInline = false, isExternal = false, isTailrec = false, isSuspend = false, isExpect = false,
                isFakeOverride = false
>>>>>>> e8ad4712
        )
        invokeMethodDescriptor.bind(invokeMethod)
        invokeMethod.overriddenSymbols += overriddenInvokeMethod.symbol
        irClass.addChild(invokeMethod)
        invokeMethod.createDispatchReceiverParameter()

        (0 until parameterCount).mapTo(invokeMethod.valueParameters) { index ->
            val parameterDescriptor = WrappedValueParameterDescriptor()
            val parameter = IrValueParameterImpl(
                    startOffset, endOffset,
                    OBJC_BLOCK_FUNCTION_IMPL,
                    IrValueParameterSymbolImpl(parameterDescriptor),
                    Name.identifier("p$index"),
                    index,
                    functionType.arguments[index].typeOrNull!!,
                    varargElementType = null, isCrossinline = false, isNoinline = false
            )
            parameterDescriptor.bind(parameter)
            parameter.parent = invokeMethod
            parameter
        }

        invokeMethod.body = irBuilder(stubs.irBuiltIns, invokeMethod.symbol).irBlockBody(startOffset, endOffset) {
            val blockPointer = irCall(symbols.interopObjCObjectRawValueGetter.owner).apply {
                extensionReceiver = irGetField(irGet(invokeMethod.dispatchReceiverParameter!!), blockHolderField)
            }

            val arguments = (0 until parameterCount).map { index ->
                irGet(invokeMethod.valueParameters[index])
            }

            +irReturn(callBlock(blockPointer, arguments))
        }

        irClass.addFakeOverrides()

        stubs.addKotlin(irClass)
        return constructor
    }

    private fun IrBuilderWithScope.callBlock(blockPtr: IrExpression, arguments: List<IrExpression>): IrExpression {
        val callBuilder = KotlinToCCallBuilder(this, stubs, isObjCMethod = false)

        val rawBlockPointerParameter =  callBuilder.passThroughBridge(blockPtr, blockPtr.type, CTypes.id)
        val blockVariableName = "block"

        arguments.forEachIndexed { index, argument ->
            callBuilder.addArgument(argument, parameterValuePassings[index], variadic = false)
        }

        val result = callBuilder.buildCall(blockVariableName, valueReturning)

        val blockVariableType = CTypes.blockPointer(callBuilder.cFunctionBuilder.getType())
        val blockVariable = CVariable(blockVariableType, blockVariableName)
        callBuilder.cBridgeBodyLines.add(0, "$blockVariable = ${rawBlockPointerParameter.name};")

        callBuilder.emitCBridge()

        return result
    }

    override fun bridgedToC(expression: String): String {
        val callbackBuilder = CCallbackBuilder(stubs, location, isObjCMethod = false)
        val kotlinFunctionHolder = "kotlinFunctionHolder"

        callbackBuilder.cBridgeCallBuilder.arguments += kotlinFunctionHolder
        val (kotlinFunctionHolderParameter, _) =
                callbackBuilder.bridgeBuilder.addParameter(symbols.nativePtrType, CTypes.id)

        callbackBuilder.kotlinCallBuilder.arguments += with(callbackBuilder.bridgeBuilder.kotlinIrBuilder) {
            // TODO: consider casting to [functionType].
            irCall(symbols.interopUnwrapKotlinObjectHolderImpl.owner).apply {
                putValueArgument(0, irGet(kotlinFunctionHolderParameter) )
            }
        }

        parameterValuePassings.forEach {
            callbackBuilder.kotlinCallBuilder.arguments += with(it) {
                callbackBuilder.receiveValue()
            }
        }

        assert(functionType.isFunction())
        val invokeFunction = (functionType.classifier.owner as IrClass)
                .simpleFunctions().single { it.name == OperatorNameConventions.INVOKE }

        callbackBuilder.buildValueReturn(invokeFunction, valueReturning)

        val block = buildString {
            append('^')
            append(callbackBuilder.cFunctionBuilder.buildSignature(""))
            append(" { ")
            callbackBuilder.cBodyLines.forEach {
                append(it)
                append(' ')
            }
            append(" }")
        }
        val blockAsId = if (retained) {
            "(__bridge id)(__bridge_retained void*)$block" // Retain and convert to id.
        } else {
            "(id)$block"
        }

        return "({ id $kotlinFunctionHolder = $expression; $kotlinFunctionHolder ? $blockAsId : (id)0; })"
    }

    override fun cToBridged(expression: String) = expression

}

private class WCStringArgumentPassing : KotlinToCArgumentPassing {

    override fun KotlinToCCallBuilder.passValue(expression: IrExpression): CExpression {
        val wcstr = irBuilder.irSafeTransform(expression) {
            irCall(symbols.interopWcstr.owner).apply {
                extensionReceiver = it
            }
        }
        return with(CValuesRefArgumentPassing) { passValue(wcstr) }
    }

}

private class CStringArgumentPassing : KotlinToCArgumentPassing {

    override fun KotlinToCCallBuilder.passValue(expression: IrExpression): CExpression {
        val cstr = irBuilder.irSafeTransform(expression) {
            irCall(symbols.interopCstr.owner).apply {
                extensionReceiver = it
            }
        }
        return with(CValuesRefArgumentPassing) { passValue(cstr) }
    }

}

private object CValuesRefArgumentPassing : KotlinToCArgumentPassing {
    override fun KotlinToCCallBuilder.passValue(expression: IrExpression): CExpression {
        val bridgeArgument = cValuesRefToPointer(expression)
        val cBridgeValue = passThroughBridge(
                bridgeArgument,
                symbols.interopCPointer.typeWithStarProjections.makeNullable(),
                CTypes.voidPtr
        )
        return CExpression(cBridgeValue.name, cBridgeValue.type)
    }
}

private fun KotlinToCCallBuilder.cValuesRefToPointer(
        value: IrExpression
): IrExpression = if (value.type.classifierOrNull == symbols.interopCPointer) {
    value // Optimization
} else {
    val getPointerFunction = symbols.interopCValuesRef.owner
            .simpleFunctions()
            .single { it.name.asString() == "getPointer" }

    irBuilder.irSafeTransform(value) {
        irCall(getPointerFunction).apply {
            dispatchReceiver = it
            putValueArgument(0, bridgeCallBuilder.getMemScope())
        }
    }
}

private fun IrBuilderWithScope.irSafeTransform(
        value: IrExpression,
        block: IrBuilderWithScope.(IrExpression) -> IrExpression
): IrExpression = if (!value.type.isNullable()) {
    block(value) // Optimization
} else {
    irLetS(value) { valueVarSymbol ->
        val valueVar = valueVarSymbol.owner
        val transformed = block(irGet(valueVar))
        irIfThenElse(
                type = transformed.type.makeNullable(),
                condition = irEqeqeq(irGet(valueVar), irNull()),
                thenPart = irNull(),
                elsePart = transformed
        )
    }
}

private object VoidReturning : ValueReturning {
    override val cType: CType
        get() = CTypes.void

    override fun KotlinToCCallBuilder.returnValue(expression: String): IrExpression {
        bridgeBuilder.setReturnType(irBuilder.context.irBuiltIns.unitType, CTypes.void)
        cFunctionBuilder.setReturnType(CTypes.void)
        cBridgeBodyLines += "$expression;"
        return buildKotlinBridgeCall()
    }

    override fun CCallbackBuilder.returnValue(expression: IrExpression) {
        bridgeBuilder.setReturnType(irBuiltIns.unitType, CTypes.void)
        cFunctionBuilder.setReturnType(CTypes.void)
        kotlinBridgeStatements += bridgeBuilder.kotlinIrBuilder.irReturn(expression)
        cBodyLines += "${buildCBridgeCall()};"
    }
}

private object IgnoredUnitArgumentPassing : ArgumentPassing {
    override fun KotlinToCCallBuilder.passValue(expression: IrExpression): CExpression? {
        // Note: it is not correct to just drop the expression (due to possible side effects),
        // so (in lack of other options) evaluate the expression and pass ignored value to the bridge:
        val bridgeArgument = irBuilder.irBlock {
            +expression
            +irInt(0)
        }
        passThroughBridge(bridgeArgument, irBuilder.context.irBuiltIns.intType, CTypes.int).name
        return null
    }

    override fun CCallbackBuilder.receiveValue(): IrExpression {
        return bridgeBuilder.kotlinIrBuilder.irGetObject(irBuiltIns.unitClass)
    }
}

internal fun CType.cast(expression: String): String = "((${this.render("")})$expression)"

private fun KotlinStubs.reportUnsupportedType(reason: String, type: IrType, location: TypeLocation): Nothing {
    // TODO: report errors in frontend instead.
    fun TypeLocation.render(): String = when (this) {
        is TypeLocation.FunctionArgument -> ""
        is TypeLocation.FunctionCallResult -> " of return value"
        is TypeLocation.FunctionPointerParameter -> " of callback parameter ${index + 1}"
        is TypeLocation.FunctionPointerReturnValue -> " of callback return value"
        is TypeLocation.ObjCMethodParameter -> " of overridden Objective-C method parameter"
        is TypeLocation.ObjCMethodReturnValue -> " of overridden Objective-C method return value"
        is TypeLocation.BlockParameter -> " of ${index + 1} parameter in Objective-C block type${blockLocation.render()}"
        is TypeLocation.BlockReturnValue -> " of return value of Objective-C block type${blockLocation.render()}"
    }

    val typeLocation: String = location.render()

    reportError(location.element, "type ${type.toKotlinType()}$typeLocation is not supported here" +
            if (reason.isNotEmpty()) ": $reason" else "")
}<|MERGE_RESOLUTION|>--- conflicted
+++ resolved
@@ -571,12 +571,8 @@
             isExternal = true,
             isTailrec = false,
             isSuspend = false,
-<<<<<<< HEAD
-            isExpect = false
-=======
             isExpect = false,
             isFakeOverride = false
->>>>>>> e8ad4712
     )
     bridgeDescriptor.bind(bridge)
 
@@ -1266,12 +1262,8 @@
                 overriddenInvokeMethod.name,
                 Visibilities.PUBLIC, Modality.FINAL,
                 returnType = functionType.arguments.last().typeOrNull!!,
-<<<<<<< HEAD
-                isInline = false, isExternal = false, isTailrec = false, isSuspend = false, isExpect = false
-=======
                 isInline = false, isExternal = false, isTailrec = false, isSuspend = false, isExpect = false,
                 isFakeOverride = false
->>>>>>> e8ad4712
         )
         invokeMethodDescriptor.bind(invokeMethod)
         invokeMethod.overriddenSymbols += overriddenInvokeMethod.symbol
